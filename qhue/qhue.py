--- conflicted
+++ resolved
@@ -105,12 +105,7 @@
         QhueException if something went wrong with username generation (for
             example, if the bridge button wasn't pressed).
     """
-<<<<<<< HEAD
-    session = requests.Session()
-    res = Resource(_local_api_url(ip), session, timeout)
-=======
     res = Resource(_local_api_url(ip), requests.Session(), timeout)
->>>>>>> ead4538e
     prompt = "Press the Bridge button, then press Return: "
     input(prompt)
 
